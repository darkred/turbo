use std::io::{Error, ErrorKind};

use anyhow::{anyhow, Result};
use auto_hash_map::AutoSet;
use futures::{StreamExt, TryStreamExt};
use hyper::{
    header::{HeaderName, CONTENT_ENCODING, CONTENT_LENGTH},
    http::HeaderValue,
    Request, Response,
};
use mime::Mime;
use mime_guess::mime;
use tokio_util::io::{ReaderStream, StreamReader};
use turbo_tasks::{util::SharedError, CollectiblesSource, ReadRef, TransientInstance, Vc};
use turbo_tasks_bytes::Bytes;
<<<<<<< HEAD
use turbo_tasks_fs::{FileContent, FileContentReadRef};
use turbopack_core::{
    asset::AssetContent,
    issue::{handle_issues, IssueReporterVc},
    version::VersionedContent,
};

use crate::source::{
    request::SourceRequest,
    resolve::{resolve_source_request, ResolveSourceRequestResult},
    Body, ContentSourceSideEffectVc, ContentSourceVc, HeaderListReadRef, ProxyResultReadRef,
=======
use turbo_tasks_fs::FileContent;
use turbopack_core::{asset::AssetContent, issue::IssueReporter, version::VersionedContent};

use crate::{
    handle_issues,
    source::{
        request::SourceRequest,
        resolve::{resolve_source_request, ResolveSourceRequestResult},
        Body, ContentSource, ContentSourceSideEffect, HeaderList, ProxyResult,
    },
>>>>>>> 814f0a2e
};

#[turbo_tasks::value(serialization = "none")]
enum GetFromSourceResult {
    Static {
        content: ReadRef<FileContent>,
        status_code: u16,
        headers: ReadRef<HeaderList>,
        header_overwrites: ReadRef<HeaderList>,
    },
    HttpProxy(ReadRef<ProxyResult>),
    NotFound,
}

/// Resolves a [SourceRequest] within a [super::ContentSource], returning the
/// corresponding content as a
#[turbo_tasks::function]
async fn get_from_source(
    source: Vc<Box<dyn ContentSource>>,
    request: TransientInstance<SourceRequest>,
) -> Result<Vc<GetFromSourceResult>> {
    Ok(match &*resolve_source_request(source, request).await? {
        ResolveSourceRequestResult::Static(static_content_vc, header_overwrites) => {
            let static_content = static_content_vc.await?;
            if let AssetContent::File(file) = &*static_content.content.content().await? {
                GetFromSourceResult::Static {
                    content: file.await?,
                    status_code: static_content.status_code,
                    headers: static_content.headers.await?,
                    header_overwrites: header_overwrites.await?,
                }
            } else {
                GetFromSourceResult::NotFound
            }
        }
        ResolveSourceRequestResult::HttpProxy(proxy) => {
            GetFromSourceResult::HttpProxy(proxy.await?)
        }
        ResolveSourceRequestResult::NotFound => GetFromSourceResult::NotFound,
    }
    .cell())
}

/// Processes an HTTP request within a given content source and returns the
/// response.
pub async fn process_request_with_content_source(
    source: Vc<Box<dyn ContentSource>>,
    request: Request<hyper::Body>,
    issue_reporter: Vc<Box<dyn IssueReporter>>,
) -> Result<(
    Response<hyper::Body>,
    AutoSet<Vc<Box<dyn ContentSourceSideEffect>>>,
)> {
    let original_path = request.uri().path().to_string();
    let request = http_request_to_source_request(request).await?;
    let result = get_from_source(source, TransientInstance::new(request));
<<<<<<< HEAD
    handle_issues(
        result,
        issue_reporter,
        &Some(original_path.clone()),
        &Some("get_from_source".to_owned()),
    )
    .await?;
    let side_effects: AutoSet<ContentSourceSideEffectVc> =
=======
    handle_issues(result, &original_path, "get_from_source", issue_reporter).await?;
    let side_effects: AutoSet<Vc<Box<dyn ContentSourceSideEffect>>> =
>>>>>>> 814f0a2e
        result.peek_collectibles().strongly_consistent().await?;
    match &*result.strongly_consistent().await? {
        GetFromSourceResult::Static {
            content,
            status_code,
            headers,
            header_overwrites,
        } => {
            if let FileContent::Content(file) = &**content {
                let mut response = Response::builder().status(*status_code);

                let header_map = response.headers_mut().expect("headers must be defined");

                for (header_name, header_value) in headers {
                    header_map.append(
                        HeaderName::try_from(header_name.clone())?,
                        hyper::header::HeaderValue::try_from(header_value.as_str())?,
                    );
                }

                for (header_name, header_value) in header_overwrites.iter() {
                    header_map.insert(
                        HeaderName::try_from(header_name.clone())?,
                        hyper::header::HeaderValue::try_from(header_value)?,
                    );
                }

                // naively checking if content is `compressible`.
                let mut should_compress = false;
                let should_compress_predicate = |mime: &Mime| {
                    matches!(
                        (mime.type_(), mime.subtype(), mime.suffix()),
                        (_, mime::PLAIN, _)
                            | (_, mime::JSON, _)
                            | (mime::TEXT, _, _)
                            | (mime::APPLICATION, mime::XML, _)
                            | (mime::APPLICATION, mime::JAVASCRIPT, _)
                            | (_, _, Some(mime::XML))
                            | (_, _, Some(mime::JSON))
                            | (_, _, Some(mime::TEXT))
                    )
                };

                if let Some(content_type) = file.content_type() {
                    header_map.append(
                        "content-type",
                        hyper::header::HeaderValue::try_from(content_type.to_string())?,
                    );

                    should_compress = should_compress_predicate(content_type);
                } else if let hyper::header::Entry::Vacant(entry) = header_map.entry("content-type")
                {
                    let guess = mime_guess::from_path(&original_path).first_or_octet_stream();
                    should_compress = should_compress_predicate(&guess);
                    // If a text type, application/javascript, or application/json was
                    // guessed, use a utf-8 charset as  we most likely generated it as
                    // such.
                    entry.insert(hyper::header::HeaderValue::try_from(
                        if (guess.type_() == mime::TEXT
                            || guess.subtype() == mime::JAVASCRIPT
                            || guess.subtype() == mime::JSON)
                            && guess.get_param("charset").is_none()
                        {
                            guess.to_string() + "; charset=utf-8"
                        } else {
                            guess.to_string()
                        },
                    )?);
                }

                if !header_map.contains_key("cache-control") {
                    // The dev server contents might change at any time, we can't cache them.
                    header_map.append(
                        "cache-control",
                        hyper::header::HeaderValue::try_from("must-revalidate")?,
                    );
                }

                let content = file.content();
                let response = if should_compress {
                    header_map.insert(CONTENT_ENCODING, HeaderValue::from_static("gzip"));

                    // Grab ropereader stream, coerce anyhow::Error to std::io::Error
                    let stream_ext = content
                        .read()
                        .into_stream()
                        .map_err(|err| Error::new(ErrorKind::Other, err));

                    let gzipped_stream =
                        ReaderStream::new(async_compression::tokio::bufread::GzipEncoder::new(
                            StreamReader::new(stream_ext),
                        ));

                    response.body(hyper::Body::wrap_stream(gzipped_stream))?
                } else {
                    header_map.insert(
                        CONTENT_LENGTH,
                        hyper::header::HeaderValue::try_from(content.len().to_string())?,
                    );

                    response.body(hyper::Body::wrap_stream(content.read()))?
                };

                return Ok((response, side_effects));
            }
        }
        GetFromSourceResult::HttpProxy(proxy_result) => {
            let mut response = Response::builder().status(proxy_result.status);
            let headers = response.headers_mut().expect("headers must be defined");

            for (name, value) in &proxy_result.headers {
                headers.append(
                    HeaderName::from_bytes(name.as_bytes())?,
                    hyper::header::HeaderValue::from_str(value)?,
                );
            }

            return Ok((
                response.body(hyper::Body::wrap_stream(proxy_result.body.read()))?,
                side_effects,
            ));
        }
        _ => {}
    }

    Ok((
        Response::builder().status(404).body(hyper::Body::empty())?,
        side_effects,
    ))
}

async fn http_request_to_source_request(request: Request<hyper::Body>) -> Result<SourceRequest> {
    let (parts, body) = request.into_parts();

    // For simplicity, we fully consume the body now and early return if there were
    // any errors.
    let bytes: Vec<_> = body
        .map(|bytes| {
            bytes.map_or_else(
                |e| Err(SharedError::new(anyhow!(e))),
                // The outer Ok is consumed by try_collect, but the Body type requires a Result, so
                // we need to double wrap.
                |b| Ok(Ok(Bytes::from(b))),
            )
        })
        .try_collect::<Vec<_>>()
        .await?;

    Ok(SourceRequest {
        method: parts.method.to_string(),
        uri: parts.uri,
        headers: parts.headers,
        body: Body::new(bytes),
    })
}<|MERGE_RESOLUTION|>--- conflicted
+++ resolved
@@ -13,30 +13,17 @@
 use tokio_util::io::{ReaderStream, StreamReader};
 use turbo_tasks::{util::SharedError, CollectiblesSource, ReadRef, TransientInstance, Vc};
 use turbo_tasks_bytes::Bytes;
-<<<<<<< HEAD
-use turbo_tasks_fs::{FileContent, FileContentReadRef};
+use turbo_tasks_fs::FileContent;
 use turbopack_core::{
     asset::AssetContent,
-    issue::{handle_issues, IssueReporterVc},
+    issue::{handle_issues, IssueReporter, IssueSeverity},
     version::VersionedContent,
 };
 
 use crate::source::{
     request::SourceRequest,
     resolve::{resolve_source_request, ResolveSourceRequestResult},
-    Body, ContentSourceSideEffectVc, ContentSourceVc, HeaderListReadRef, ProxyResultReadRef,
-=======
-use turbo_tasks_fs::FileContent;
-use turbopack_core::{asset::AssetContent, issue::IssueReporter, version::VersionedContent};
-
-use crate::{
-    handle_issues,
-    source::{
-        request::SourceRequest,
-        resolve::{resolve_source_request, ResolveSourceRequestResult},
-        Body, ContentSource, ContentSourceSideEffect, HeaderList, ProxyResult,
-    },
->>>>>>> 814f0a2e
+    Body, ContentSource, ContentSourceSideEffect, HeaderList, ProxyResult,
 };
 
 #[turbo_tasks::value(serialization = "none")]
@@ -93,19 +80,15 @@
     let original_path = request.uri().path().to_string();
     let request = http_request_to_source_request(request).await?;
     let result = get_from_source(source, TransientInstance::new(request));
-<<<<<<< HEAD
     handle_issues(
         result,
         issue_reporter,
-        &Some(original_path.clone()),
-        &Some("get_from_source".to_owned()),
+        IssueSeverity::Error.cell(),
+        Some(&original_path),
+        Some("get_from_source"),
     )
     .await?;
-    let side_effects: AutoSet<ContentSourceSideEffectVc> =
-=======
-    handle_issues(result, &original_path, "get_from_source", issue_reporter).await?;
     let side_effects: AutoSet<Vc<Box<dyn ContentSourceSideEffect>>> =
->>>>>>> 814f0a2e
         result.peek_collectibles().strongly_consistent().await?;
     match &*result.strongly_consistent().await? {
         GetFromSourceResult::Static {
